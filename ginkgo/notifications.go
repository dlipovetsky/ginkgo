package main

import (
	"fmt"
	"os"
	"os/exec"
<<<<<<< HEAD
	"regexp"
	"strings"
=======
	"runtime"
>>>>>>> 0efbdc3a

	"github.com/onsi/ginkgo/config"
	"github.com/onsi/ginkgo/ginkgo/testsuite"
)

type Notifier struct {
	commandFlags *RunWatchAndBuildCommandFlags
}

func NewNotifier(commandFlags *RunWatchAndBuildCommandFlags) *Notifier {
	return &Notifier{
		commandFlags: commandFlags,
	}
}

func (n *Notifier) VerifyNotificationsAreAvailable() {
	if n.commandFlags.Notify {
		onLinux := (runtime.GOOS == "linux")
		onOSX := (runtime.GOOS == "darwin")
		if onOSX {

			_, err := exec.LookPath("terminal-notifier")
			if err != nil {
				fmt.Printf(`--notify requires terminal-notifier, which you don't seem to have installed.

OSX:

To remedy this:

    brew install terminal-notifier

To learn more about terminal-notifier:

    https://github.com/alloy/terminal-notifier
`)
				os.Exit(1)
			}

		} else if onLinux {

			_, err := exec.LookPath("notify-send")
			if err != nil {
				fmt.Printf(`--notify requires terminal-notifier or notify-send, which you don't seem to have installed.

Linux:

Download and install notify-send for your distribution
`)
				os.Exit(1)
			}

		}
	}
}

func (n *Notifier) SendSuiteCompletionNotification(suite testsuite.TestSuite, suitePassed bool) {
	if suitePassed {
		n.SendNotification("Ginkgo [PASS]", fmt.Sprintf(`Test suite for "%s" passed.`, suite.PackageName))
	} else {
		n.SendNotification("Ginkgo [FAIL]", fmt.Sprintf(`Test suite for "%s" failed.`, suite.PackageName))
	}
}

func (n *Notifier) SendNotification(title string, subtitle string) {

	if n.commandFlags.Notify {
		onLinux := (runtime.GOOS == "linux")
		onOSX := (runtime.GOOS == "darwin")

		if onOSX {

			_, err := exec.LookPath("terminal-notifier")
			if err == nil {
				args := []string{"-title", title, "-subtitle", subtitle, "-group", "com.onsi.ginkgo"}
				terminal := os.Getenv("TERM_PROGRAM")
				if terminal == "iTerm.app" {
					args = append(args, "-activate", "com.googlecode.iterm2")
				} else if terminal == "Apple_Terminal" {
					args = append(args, "-activate", "com.apple.Terminal")
				}

				exec.Command("terminal-notifier", args...).Run()
			}

		} else if onLinux {

			_, err := exec.LookPath("notify-send")
			if err == nil {
				args := []string{"-a", "ginkgo", title, subtitle}
				exec.Command("notify-send", args...).Run()
			}

		}
	}
}

func (n *Notifier) RunCommand(suite testsuite.TestSuite, suitePassed bool) {

	command := n.commandFlags.Command
	if command != "" {

		// Allow for string replacement to pass input to the command
		passed := "[FAIL]"
		if suitePassed {
			passed = "[PASS]"
		}
		command = strings.Replace(command, "(ginkgo-suite-passed)", passed, -1)
		command = strings.Replace(command, "(ginkgo-suite-name)", suite.PackageName, -1)

		// Must break command into parts
		splitArgs := regexp.MustCompile(`'.+'|".+"|\S+`)
		parts := splitArgs.FindAllString(command, -1)

		output, err := exec.Command(parts[0], parts[1:]...).CombinedOutput()
		if err != nil {
			fmt.Println("Post-suite command failed:")
			if config.DefaultReporterConfig.NoColor {
				fmt.Printf("\t%s\n", output)
			} else {
				fmt.Printf("\t%s%s%s\n", redColor, string(output), defaultStyle)
			}
			n.SendNotification("Ginkgo [ERROR]", fmt.Sprintf(`After suite command "%s" failed`, n.commandFlags.Command))
		} else {
			fmt.Println("Post-suite command succeeded:")
			if config.DefaultReporterConfig.NoColor {
				fmt.Printf("\t%s\n", output)
			} else {
				fmt.Printf("\t%s%s%s\n", greenColor, string(output), defaultStyle)
			}
		}
	}
}<|MERGE_RESOLUTION|>--- conflicted
+++ resolved
@@ -4,12 +4,9 @@
 	"fmt"
 	"os"
 	"os/exec"
-<<<<<<< HEAD
 	"regexp"
+	"runtime"
 	"strings"
-=======
-	"runtime"
->>>>>>> 0efbdc3a
 
 	"github.com/onsi/ginkgo/config"
 	"github.com/onsi/ginkgo/ginkgo/testsuite"
